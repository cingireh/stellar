# Changelog

All notable changes to this project will be documented in this
file.  This project adheres to [Semantic Versioning](http://semver.org/).

As this project is pre 1.0, breaking changes may happen for minor version
bumps.  A breaking change will get clearly notified in this log.

<<<<<<< HEAD
## v0.20.0

### Changes

* Experimental ingestion system is now run concurrently on all Horizon servers (with feature flag set - see below). This improves ingestion availability.
* Add experimental path finding endpoints which use an in memory order book for improved performance. To enable the endpoints set `--enable-experimental-ingestion` CLI param or `ENABLE_EXPERIMENTAL_INGESTION=true` env variable. Note that the `enable-experimental-ingestion` flag enables both the new path finding endpoints and the accounts for signer endpoint. There are two path finding endpoints. `/paths/strict-send` returns payment paths where both the source and destination assets are fixed. This endpoint is able to answer questions like: "Get me the most EUR possible for my 10 USD." `/paths/strict-receive` is the other endpoint which is an alias to the existing `/paths` endpoint. 
* `--enable-accounts-for-signer` CLI param or `ENABLE_ACCOUNTS_FOR_SIGNER=true` env variable are merged with `--enable-experimental-ingestion` CLI param or `ENABLE_EXPERIMENTAL_INGESTION=true` env variable.
* Add experimental get offers by id endpoint`/offers/{id}` which uses the new ingestion system to fill up the offers table. To enable it, set `--enable-experimental-ingestion` CLI param or `ENABLE_EXPERIMENTAL_INGESTION=true` env variable.

### Scheduled Breaking Changes

* `fee_paid` field on Transaction resource has been deprecated and will be removed in 0.22.0. Please use new fields added in 0.18.0: `max_fee` that defines the maximum fee the source account is willing to pay and `fee_charged` that defines the fee that was actually paid for a transaction. See [CAP-0005](https://github.com/stellar/stellar-protocol/blob/master/core/cap-0005.md) for more information. This change has been previously scheduled for 0.19.0 release.
* The following operation type names have been deprecated: `manage_offer` and `create_passive_offer`. The names will be changed to: `manage_sell_offer` and `create_passive_offer` in 0.22.0. This has been previously scheduled for 0.19.0 release.
* The type for the following attributes will be changed from `int64` to `string` in 0.22.0:
  - Attribute `offer_id` in [manage buy offer](https://www.stellar.org/developers/horizon/reference/resources/operation.html#manage-buy-offer) and [manage sell offer](https://www.stellar.org/developers/horizon/reference/resources/operation.html#manage-sell-offer) operations.
  - Attribute `offer_id` in `Trade` effect.
  - Attribute `id` in [Offer](https://www.stellar.org/developers/horizon/reference/resources/offer.html) resource.
  - Attribute `timestamp` and `trade_count` in [Trade Aggregation](https://www.stellar.org/developers/horizon/reference/resources/trade_aggregation.html) resource.

If you are an SDK maintainer, update your code to prepare for this change.
=======
## Unreleased

* Dropped support for Go 1.10.
>>>>>>> 472f6d0f

## v0.19.0

* Add `join` parameter to operations and payments endpoints. Currently, the only valid value for the parameter is `transactions`. If `join=transactions` is included in a request then the response will include a `transaction` field for each operation in the response.
* Add experimental "Accounts For Signers" endpoint. To enable it set `--enable-accounts-for-signer` CLI param or `ENABLE_ACCOUNTS_FOR_SIGNER=true` env variable. Additionally new feature requires links to history archive: CLI: `--history-archive-urls="archive1,archive2,archive3"`, env variable: `HISTORY_ARCHIVE_URLS="archive1,archive2,archive3"`. This will expose `/accounts` endpoint. This requires around 4GB of RAM for initial state ingestion.

## v0.18.1

* Fixed `/fee_stats` to correctly calculate ledger capacity in protocol v11.
* Fixed `horizon db clean` command to truncate all tables.

## v0.18.0

### Breaking changes

* Horizon requires Postgres 9.5+.
* Removed `paging_token` field from `/accounts/{id}` endpoint.
* Removed `/operation_fee_stats` endpoint. Please use `/fee_stats`.

### Deprecations

* `fee_paid` field on Transaction resource has been deprecated and will be removed in 0.19.0. Two new fields have been added: `max_fee` that defines the maximum fee the source account is willing to pay and `fee_charged` that defines the fee that was actually paid for a transaction. See [CAP-0005](https://github.com/stellar/stellar-protocol/blob/master/core/cap-0005.md) for more information.
* The following operation type names have been deprecated: `manage_offer` and `create_passive_offer`. The names will be changed to: `manage_sell_offer` and `create_passive_offer` in 0.19.0.

### Changes

* The following new config parameters were added. When old `max-db-connections` config parameter is set, it has a priority over the the new params. Run `horizon help` for more information.
  * `horizon-db-max-open-connections`,
  * `horizon-db-max-idle-connections`,
  * `core-db-max-open-connections`,
  * `core-db-max-idle-connections`.
* Fixed `fee_paid` value in Transaction resource (#1358).
* Fix "int64: value out of range" errors in trade aggregations (#1319).
* Improved `horizon db reingest range` command.

## v0.17.6 - 2019-04-29

* Fixed a bug in `/order_book` when sum of amounts at a single price level exceeds `int64_max` (#1037).
* Fixed a bug generating `ERROR` level log entries for bad requests (#1186).

## v0.17.5 - 2019-04-24

* Support for stellar-core [v11.0.0](https://github.com/stellar/stellar-core/releases/tag/v11.0.0).
* Display trustline authorization state in the balances list.
* Improved actions code.
* Improved `horizon db reingest` command handling code.
* Tracking app name and version that connects to Horizon (`X-App-Name`, `X-App-Version`).

## v0.17.4 - 2019-03-14

* Support for Stellar-Core 10.3.0 (new database schema v9).
* Fix a bug in `horizon db reingest` command (no log output).
* Multiple code improvements.

## v0.17.3 - 2019-03-01

* Fix a bug in `txsub` package that caused returning invalid status when resubmitting old transactions (#969).

## v0.17.2 - 2019-02-28

* Critical fix bug

## v0.17.1 - 2019-02-28

### Changes

* Fixes high severity error in ingestion system.
* Account detail endpoint (`/accounts/{id}`) includes `last_modified_ledger` field for account and for each non-native asset balance.

## v0.17.0 - 2019-02-26

### Upgrade notes

This release introduces ingestion of failed transactions. This feature is turned off by default. To turn it on set environment variable: `INGEST_FAILED_TRANSACTIONS=true` or CLI param: `--ingest-failed-transactions=true`. Please note that ingesting failed transactions can double DB space requirements (especially important for full history deployments).

### Database migration notes

Previous versions work fine with new schema so you can migrate (`horizon db migrate up` using new binary) database without stopping the Horizon process. To reingest ledgers run `horizon db reingest` using Horizon 0.17.0 binary. You can take advantage of the new `horizon db reingest range` for parallel reingestion.

### Deprecations

* `/operation_fee_stats` is deprecated in favour of `/fee_stats`. Will be removed in v0.18.0.

### Breaking changes

* Fields removed in this version:
  * Root > `protocol_version`, use `current_protocol_version` and `core_supported_protocol_version`.
  * Ledger > `transaction_count`, use `successful_transaction_count` and `failed_transaction_count`.
  * Signer > `public_key`, use `key`.
* This Horizon version no longer supports Core <10.0.0. Horizon can still ingest version <10 ledgers.
* Error event name during streaming changed to `error` to follow W3C specification.

### Changes

* Added ingestion of failed transactions (see Upgrade notes). Use `include_failed=true` GET parameter to display failed transactions and operations in collection endpoints.
* `/fee_stats` endpoint has been extended with fee percentiles and ledger capacity usage. Both are useful in transaction fee estimations.
* Fixed a bug causing slice bounds out of range at `/account/{id}/offers` endpoint during streaming.
* Added `horizon db reingest range X Y` that reingests ledgers between X and Y sequence number (closed intervals).
* Many code improvements.

## v0.16.0 - 2019-02-04

### Upgrade notes

* Ledger > Admins need to reingest old ledgers because we introduced `successful_transaction_count` and `failed_transaction_count`.

### Database migration notes

Previous versions work fine with Horizon 0.16.0 schema so you can migrate (`horizon db migrate up`) database without stopping the Horizon process. To reingest ledgers run `horizon db reingest` using Horizon 0.16.0 binary.

### Deprecations

* Root > `protocol_version` will be removed in v0.17.0. It is replaced by `current_protocol_version` and `core_supported_protocol_version`.
* Ledger > `transaction_count` will be removed in v0.17.0.
* Signer > `public_key` will be removed in v0.17.0.

### Changes

* Improved `horizon db migrate` script. It will now either success or show a detailed message regarding why it failed.
* Fixed effects ingestion of circular payments.
* Improved account query performances for payments and operations.
* Added `successful_transaction_count` and `failed_transaction_count` to `ledger` resource.
* Fixed the wrong protocol version displayed in `root` resource by adding `current_protocol_version` and `core_supported_protocol_version`.
* Improved streaming for single objects. It won't send an event back if the current event is the same as the last event sent.
* Fixed ingesting effects of empty trades. Empty trades will be ignored during ingestion.

## v0.15.4 - 2019-01-17

* Fixed multiple issues in transaction submission subsystem.
* Support for client fingerprint headers.
* Fixed parameter checking in `horizon db backfill` command.

## v0.15.3 - 2019-01-07

* Fixed a bug in Horizon DB reaping code.
* Fixed query checking code that generated `ERROR`-level log entries for invalid input.

## v0.15.2 - 2018-12-13

* Added `horizon db init-asset-stats` command to initialize `asset_stats` table. This command should be run once before starting ingestion if asset stats are enabled (`ENABLE_ASSET_STATS=true`).
* Fixed `asset_stats` table to support longer `home_domain`s.
* Fixed slow trades DB query.

## v0.15.1 - 2018-11-09

* Fixed memory leak in SSE stream code.

## v0.15.0 - 2018-11-06

DB migrations add a new fields and indexes on `history_trades` table. This is a very large table in `CATCHUP_COMPLETE` deployments so migration may take a long time (depending on your DB hardware). Please test the migrations execution time on the copy of your production DB first.

This release contains several bug fixes and improvements:

* New `/operation_fee_stats` endpoint includes fee stats for the last 5 ledgers.
* ["Trades"](https://www.stellar.org/developers/horizon/reference/endpoints/trades.html) endpoint can now be streamed.
* In ["Trade Aggregations"](https://www.stellar.org/developers/horizon/reference/endpoints/trade_aggregations.html) endpoint, `offset` parameter has been added.
* Path finding bugs have been fixed and the algorithm has been improved. Check [#719](https://github.com/stellar/go/pull/719) for more information.
* Connections (including streams) are closed after timeout defined using `--connection-timeout` CLI param or `CONNECTION_TIMEOUT` environment variable. If Horizon is behind a load balancer with idle timeout set, it is recommended to set this to a value equal a few seconds less than idle timeout so streams can be properly closed by Horizon.
* Streams have been improved to check for updates every `--sse-update-frequency` CLI param or `SSE_UPDATE_FREQUENCY` environment variable seconds. If a new ledger has been closed in this period, new events will be sent to a stream. Previously streams checked for new events every 1 second, even when there were no new ledgers.
* Rate limiting algorithm has been changed to [GCRA](https://brandur.org/rate-limiting#gcra).
* Rate limiting in streams has been changed to be more fair. Now 1 *credit* has to be *paid* every time there's a new ledger instead of per request.
* Rate limiting can be disabled completely by setting `--per-hour-rate-limit=0` CLI param or `PER_HOUR_RATE_LIMIT=0` environment variable.
* Account flags now display `auth_immutable` value.
* Logs can be sent to a file. Destination file can be set using an environment variable (`LOG_FILE={file}`) or CLI parameter (`--log-file={file}`).

### Breaking changes

* Assets stats are disabled by default. This can be changed using an environment variable (`ENABLE_ASSET_STATS=true`) or CLI parameter (`--enable-asset-stats=true`). Please note that it has a negative impact on a DB and ingestion time.
* In ["Offers for Account"](https://www.stellar.org/developers/horizon/reference/endpoints/offers-for-account.html), `last_modified_time` field  endpoint can be `null` when ledger data is not available (has not been ingested yet).
* ["Trades for Offer"](https://www.stellar.org/developers/horizon/reference/endpoints/trades-for-offer.html) endpoint will query for trades that match the given offer on either side of trades, rather than just the "sell" offer. Offer IDs are now [synthetic](https://www.stellar.org/developers/horizon/reference/resources/trade.html#synthetic-offer-ids). You have to reingest history to update offer IDs.

### Other bug fixes

* `horizon db backfill` command has been fixed.
* Fixed `remoteAddrIP` function to support IPv6.
* Fixed `route` field in the logs when the request is rate limited.

## v0.14.2 - 2018-09-27

### Bug fixes

* Fixed and improved `txsub` package (#695). This should resolve many issues connected to `Timeout` responses.
* Improve stream error reporting (#680).
* Checking `ingest.Cursor` errors in `Session` (#679).
* Added account ID validation in `/account/{id}` endpoints (#684).

## v0.14.1 - 2018-09-19

This release contains several bug fixes:

* Assets stats can cause high CPU usage on stellar-core DB. If this slows down the database it's now possible to turn off this feature by setting `DISABLE_ASSET_STATS` feature flag. This can be set as environment variable (`DISABLE_ASSET_STATS=true`) or CLI parameter (`--disable-asset-stats=true`).
* Sometimes `/accounts/{id}/offers` returns `500 Internal Server Error` response when ledger data is not available yet (for new ledgers) or no longer available (`CATCHUP_RECENT` deployments). It's possible to set `ALLOW_EMPTY_LEDGER_DATA_RESPONSES` feature flag as environment variable (`ALLOW_EMPTY_LEDGER_DATA_RESPONSES=true`) or CLI parameter (`--allow-empty-ledger-data-responses=true`). With the flag set to `true` "Offers for Account" endpoint will return `null` in `last_modified_time` field when ledger data is not available, instead of `500 Internal Server Error` error.

### Bug fixes

* Feature flag to disable asset stats (#668).
* Feature flag to allow null ledger data in responses (#672).
* Fix empty memo field in JSON when memo_type is text (#635).
* Improved logging: some bad requests no longer generate `ERROR` level log entries (#654).
* `/friendbot` endpoint is available only when `FriendbotURL` is set in the config.

## v0.14.0 - 2018-09-06

### Breaking changes

* Offer resource `last_modified` field removed (see Bug Fixes section).
* Trade aggregations endpoint accepts only specific time ranges now (1/5/15 minutes, 1 hour, 1 day, 1 week).
* Horizon sends `Cache-Control: no-cache, no-store, max-age=0` HTTP header for all responses.

### Deprecations

* Account > Signers collection `public_key` field is deprecated, replaced by `key`.

### Changes

* Protocol V10 features:
  * New `bump_sequence` operation (as in [CAP-0001](https://github.com/stellar/stellar-protocol/blob/master/core/cap-0001.md)).
    * New [`bump_sequence`](https://www.stellar.org/developers/horizon/reference/resources/operation.html#bump-sequence) operation.
    * New `sequence_bumped` effect.
    * Please check [CAP-0001](https://github.com/stellar/stellar-protocol/blob/master/core/cap-0001.md) for new error codes for transaction submission.
  * Offer liabilities (as in [CAP-0003](https://github.com/stellar/stellar-protocol/blob/master/core/cap-0003.md)):
    * `/accounts/{id}` resources contain new fields: `buying_liabilities` and `selling_liabilities` for each entry in `balances`.
    * Please check [CAP-0003](https://github.com/stellar/stellar-protocol/blob/master/core/cap-0003.md) for new error codes for transaction submission.
* Added `source_amount` field to `path_payment` operations.
* Added `account_credited` and `account_debited` effects for `path_payment` operations.
* Friendbot link in Root endpoint is empty if not set in configuration.
* Improved `ingest` package logging.
* Improved HTTP logging (`forwarded_ip`, `route` fields, `duration` is always in seconds).
* `LOGGLY_HOST` env variable has been replaced with `LOGGLY_TAG` and is adding a tag to every log event.
* Dropped support for Go 1.8.

### Bug fixes

* New fields in Offer resource: `last_modified_ledger` and `last_modified_time`, replace buggy `last_modified` (#478).
* Fixed pagination in Trades for account endpoint (#486).
* Fixed a synchronization issue in `ingest` package (#603).
* Fixed Order Book resource links in Root endpoint.
* Fixed streaming in Offers for Account endpoint.

## v0.13.3 - 2018-08-23

### Bug fixes

* Fixed large amounts rendering in `/assets`.

## v0.13.2 - 2018-08-13

### Bug fixes

* Fixed a bug in `amount` and `price` packages triggering long calculations.

## v0.13.1 - 2018-07-26

### Bug fixes

* Fixed a conversion bug when `timebounds.max_time` is set to `INT64_MAX`.

## v0.13.0 - 2018-06-06

### Breaking changes

- `amount` field in `/assets` is now a String (to support Stellar amounts larger than `int64`).

### Changes

- Effect resource contains a new `created_at` field.
- Horizon responses are compressed.
- Ingestion errors have been improved.
- `horizon rebase` command was improved.

### Bug fixes

- Horizon now returns `400 Bad Request` for negative `cursor` values.

**Upgrade notes**

DB migrations add a new indexes on `history_trades`. This is very large table so migration may take a long time (depending on your DB hardware). Please test the migrations execution time on the copy of your production DB first.

## v0.12.3 - 2017-03-20

### Bug fixes

- Fix a service stutter caused by excessive `info` commands being issued from the root endpoint.


## v0.12.2 - 2017-03-14

This release is a bug fix release for v0.12.1 and v0.12.2.  *Please see the upgrade notes below if you did not already migrate your db for v0.12.0*

### Changes

- Remove strict validation on the `resolution` parameter for trade aggregations endpoint.  We will add this feature back in to the next major release. 


## v0.12.1 - 2017-03-13

This release is a bug fix release for v0.12.0.  *Please see the upgrade notes below if you did not already migrate your db for v0.12.0*

### Bug fixes

- Fixed an issue caused by un-migrated trade rows. (https://github.com/stellar/go/issues/357)
- Command line flags are now useable for subcommands of horizon.


## v0.12.0 - 2017-03-08

Big release this time for horizon:  We've made a number of breaking changes since v0.11.0 and have revised both our database schema as well as our data ingestion system.  We recommend that you take a backup of your horizon database prior to upgrading, just in case.  

### Upgrade Notes

Since this release changes both the schema and the data ingestion system, we recommend the following upgrade path to minimize downtime:

1. Upgrade horizon binaries, but do not restart the service
2. Run `horizon db migrate up` to migrate the db schema
3. Run `horizon db reingest` in a background session to begin the data reingestion process
4. Restart horizon

### Added

- Operation and payment resources were changed to add `transaction_hash` and `created_at` properties.
- The ledger resource was changed to add a `header_xdr` property.  Existing horizon installations should re-ingest all ledgers to populate the history database tables with the data.  In future versions of horizon we will disallow null values in this column.  Going forward, this change reduces the coupling of horizon to stellar-core, ensuring that horizon can re-import history even when the data is no longer stored within stellar-core's database.
- All Assets endpoint (`/assets`) that returns a list of all the assets in the system along with some stats per asset. The filters allow you to narrow down to any specific asset of interest.
- Trade Aggregations endpoint (`/trade_aggregations`) allow for efficient gathering of historical trade data. This is done by dividing a given time range into segments and aggregate statistics, for a given asset pair (`base`, `counter`) over each of these segments.

### Bug fixes

- Ingestion performance and stability has been improved. 
- Changes to an account's inflation destination no longer produce erroneous "signer_updated" effects. (https://github.com/stellar/horizon/issues/390)


### Changed

- BREAKING CHANGE: The `base_fee` property of the ledger resource has been renamed to `base_fee_in_stroops` 
- BREAKING CHANGE: The `base_reserve` property of the ledger resource has been renamed to `base_reserve_in_stroops` and is now expressed in stroops (rather than lumens) and as a JSON number. 
- BREAKING CHANGE: The "Orderbook Trades" (`/orderbook/trades`) endpoint has been removed and replaced by the "All Trades" (`/trades`) endpoint.
- BREAKING CHANGE: The Trade resource has been modified to generalize assets as (`base`, `counter`) pairs, rather than the previous (`sold`,`bought`) pairs.  
- Full reingestion (i.e. running `horizon db reingest`) now runs in reverse chronological order.  

### Removed

- BREAKING CHANGE: Friendbot has been extracted to an external microservice.


## [v0.11.0] - 2017-08-15

### Bug fixes

- The ingestion system can now properly import envelopes that contain signatures that are zero-length strings.
- BREAKING CHANGE: specifying a `limit` of `0` now triggers an error instead of interpreting the value to mean "use the default limit".
- Requests that ask for more records than the maximum page size now trigger a bad request error, instead of an internal server error.
- Upstream bug fixes to xdr decoding from `github.com/stellar/go`.

### Changed

- BREAKING CHANGE: The payments endpoint now includes `account_merge` operations in the response.
- "Finished Request" log lines now include additional fields: `streaming`, `path`, `ip`, and `host`.
- Responses now include a `Content-Disposition: inline` header.


## [v0.10.1] - 2017-03-29

### Fixed
- Ingestion was fixed to protect against text memos that contain null bytes.  While memos with null bytes are legal in stellar-core, PostgreSQL does not support such values in string columns.  Horizon now strips those null bytes to fix the issue. 

## [v0.10.0] - 2017-03-20

This is a fix release for v0.9.0 and v0.9.1


### Added
- Added `horizon db clear` helper command to clear previously ingested history.

### Fixed

- Embedded sql files for the database schema have been fixed agsain to be compatible with postgres 9.5. The configuration setting `row_security` has been removed from the dumped files.

## [v0.9.1] - 2017-03-20

### Fixed

- Embedded sql files for the database schema have been fixed to be compatible with postgres 9.5. The configuration setting `idle_in_transaction_session_timeout` has been removed from the dumped files.

## [v0.9.0] - 2017-03-20

This release was retracted due to a bug discovered after release.

### Added
- Horizon now exposes the stellar network protocol in several places:  It shows the currently reported protocol version (as returned by the stellar-core `info` command) on the root endpoint, and it reports the protocol version of each ledger resource.
- Trade resources now include a `created_at` timestamp.

### Fixed

- BREAKING CHANGE: The reingestion process has been updated.  Prior versions of horizon would enter a failed state when a gap between the imported history and the stellar-core database formed or when a previously imported ledger was no longer found in the stellar-core database.  This usually occurs when running stellar-core with the `CATCHUP_RECENT` config option.  With these changed, horizon will automatically trim "abandonded" ledgers: ledgers that are older than the core elder ledger.


## [v0.8.0] - 2017-02-07

### Added

- account signer resources now contain a type specifying the type of the signer: `ed25519_public_key`, `sha256_hash`, and `preauth_tx` are the present values used for the respective signer types.

### Changed

- The `public_key` field on signer effects and an account's signer summary has been renamed to `key` to reflect that new signer types are not necessarily specifying a public key anymore.

### Deprecated

- The `public_key` field on account signers and signer effects are deprecated

## [v0.7.1] - 2017-01-12

### Bug fixes

- Trade resources now include "bought_amount" and "sold_amount" fields when being viewed through the "Orderbook Trades" endpoint.
- Fixes #322: orderbook summaries with over 20 bids now return the correct price levels, starting with the closest to the spread.

## [v0.7.0] - 2017-01-10

### Added

- The account resource now includes links to the account's trades and data values.

### Bug fixes

- Fixes paging_token attribute of account resource
- Fixes race conditions in friendbot
- Fixes #202: Add price and price_r to "manage_offer" operation resources
- Fixes #318: order books for the native currency now filters correctly.

## [v0.6.2] - 2016-08-18

### Bug fixes

- Fixes streaming (SSE) requests, which were broken in v0.6.0

## [v0.6.1] - 2016-07-26

### Bug fixes

- Fixed an issue where accounts were not being properly returned when the  history database had no record of the account.


## [v0.6.0] - 2016-07-20

This release contains the initial implementation of the "Abridged History System".  It allows a horizon system to be operated without complete knowledge of the ledger's history.  With this release, horizon will start ingesting data from the earliest point known to the connected stellar-core instance, rather than ledger 1 as it behaved previously.  See the admin guide section titled "Ingesting stellar-core data" for more details.

### Added

- *Elder* ledgers have been introduced:  An elder ledger is the oldest ledger known to a db.  For example, the `core_elder_ledger` attribute on the root endpoint refers to the oldest known ledger stored in the connected stellar-core database.
- Added the `history-retention-count` command line flag, used to specify the amount of historical data to keep in the history db.  This is expressed as a number of ledgers, for example a value of `362880` would retain roughly 6 weeks of data given an average of 10 seconds per ledger.
- Added the `history-stale-threshold` command line flag to enable stale history protection.  See the admin guide for more info.
- Horizon now reports the last ledger ingested to stellar-core using the `setcursor` command.
- Requests for data that precede the recorded window of history stored by horizon will receive a `410 Gone` http response to allow software to differentiate from other "not found" situations.
- The new `db reap` command will manually trigger the deletion of unretained historical data
- A background process on the server now deletes unretained historical once per hour.

### Changed

- BREAKING: When making a streaming request, a normal error response will be returned if an error occurs prior to sending the first event.  Additionally, the initial http response and streaming preamble will not be sent until the first event is available.
- BREAKING: `horizon_latest_ledger` has renamed to `history_latest_ledger`
- Horizon no longer needs to begin the ingestion of historical data from ledger sequence 1.  
- Rows in the `history_accounts` table are no longer identified using the "Total Order ID" that other historical records  use, but are rather using a simple auto-incremented id.

### Removed

- The `/accounts` endpoint, which lets a consumer page through the entire set of accounts in the ledger, has been removed.  The change from complete to an abridged history in horizon makes the endpoint mostly useless, and after consulting with the community we have decided to remove the endpoint.

## [v0.5.1] - 2016-04-28

### Added

  - ManageData operation data is now rendered in the various operation end points.

### Bug fixes

- Transaction memos that contain utf-8 are now properly rendered in browsers by properly setting the charset of the http response.

## [v0.5.0] - 2016-04-22

### Added

- BREAKING: Horizon can now import data from stellar-core without the aid of the horizon-importer project.  This process is now known as "ingestion", and is enabled by either setting the `INGEST` environment variable to "true" or specifying "--ingest" on the launch arguments for the horizon process.  Only one process should be running in this mode for any given horizon database.
- Add `horizon db init`, used to install the latest bundled schema for the horizon database.
- Add `horizon db reingest` command, used to update outdated or corrupt horizon database information.  Admins may now use `horizon db reingest outdated` to migrate any old data when updated horizon.
- Added `network_passphrase` field to root resource.
- Added `fee_meta_xdr` field to transaction resource.

### Bug fixes
- Corrected casing on the "offers" link of an account resource.

## [v0.4.0] - 2016-02-19

### Added

- Add `horizon db migrate [up|down|redo]` commands, used for installing schema migrations.  This work is in service of porting the horizon-importer project directly to horizon.
- Add support for TLS: specify `--tls-cert` and `--tls-key` to enable.
- Add support for HTTP/2.  To enable, use TLS.

### Removed

- BREAKING CHANGE: Removed support for building on go versions lower than 1.6

## [v0.3.0] - 2016-01-29

### Changes

- Fixed incorrect `source_amount` attribute on pathfinding responses.
- BREAKING CHANGE: Sequence numbers are now encoded as strings in JSON responses.
- Fixed broken link in the successful response to a posted transaction

## [v0.2.0] - 2015-12-01
### Changes

- BREAKING CHANGE: the `address` field of a signer in the account resource has been renamed to `public_key`.
- BREAKING CHANGE: the `address` on the account resource has been renamed to `account_id`.

## [v0.1.1] - 2015-12-01

### Added
- Github releases are created from tagged travis builds automatically

[v0.11.0]: https://github.com/stellar/horizon/compare/v0.10.1...v0.11.0
[v0.10.1]: https://github.com/stellar/horizon/compare/v0.10.0...v0.10.1
[v0.10.0]: https://github.com/stellar/horizon/compare/v0.9.1...v0.10.0
[v0.9.1]: https://github.com/stellar/horizon/compare/v0.9.0...v0.9.1
[v0.9.0]: https://github.com/stellar/horizon/compare/v0.8.0...v0.9.0
[v0.8.0]: https://github.com/stellar/horizon/compare/v0.7.1...v0.8.0
[v0.7.1]: https://github.com/stellar/horizon/compare/v0.7.0...v0.7.1
[v0.7.0]: https://github.com/stellar/horizon/compare/v0.6.2...v0.7.0
[v0.6.2]: https://github.com/stellar/horizon/compare/v0.6.1...v0.6.2
[v0.6.1]: https://github.com/stellar/horizon/compare/v0.6.0...v0.6.1
[v0.6.0]: https://github.com/stellar/horizon/compare/v0.5.1...v0.6.0
[v0.5.1]: https://github.com/stellar/horizon/compare/v0.5.0...v0.5.1
[v0.5.0]: https://github.com/stellar/horizon/compare/v0.4.0...v0.5.0
[v0.4.0]: https://github.com/stellar/horizon/compare/v0.3.0...v0.4.0
[v0.3.0]: https://github.com/stellar/horizon/compare/v0.2.0...v0.3.0
[v0.2.0]: https://github.com/stellar/horizon/compare/v0.1.1...v0.2.0
[v0.1.1]: https://github.com/stellar/horizon/compare/v0.1.0...v0.1.1<|MERGE_RESOLUTION|>--- conflicted
+++ resolved
@@ -6,7 +6,11 @@
 As this project is pre 1.0, breaking changes may happen for minor version
 bumps.  A breaking change will get clearly notified in this log.
 
-<<<<<<< HEAD
+
+## Unreleased
+
+* Dropped support for Go 1.10.
+
 ## v0.20.0
 
 ### Changes
@@ -27,11 +31,6 @@
   - Attribute `timestamp` and `trade_count` in [Trade Aggregation](https://www.stellar.org/developers/horizon/reference/resources/trade_aggregation.html) resource.
 
 If you are an SDK maintainer, update your code to prepare for this change.
-=======
-## Unreleased
-
-* Dropped support for Go 1.10.
->>>>>>> 472f6d0f
 
 ## v0.19.0
 
