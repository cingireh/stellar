# Changelog

All notable changes to this project will be documented in this
file. This project adheres to [Semantic Versioning](http://semver.org/).x

<<<<<<< HEAD
## v1.9.0-rc

This is an experimental Horizon release which adds support for the upcoming Protocol 14 upgrade.
The Horizon 1.9.0 release candidate will allow you to test Protocol 14 features on a standalone network before Protocol 14 is deployed to pubnet and testnet.
Horizon still maintains backwards compatability with Protocol 13, which means it is still safe to run this release before Protocol 14 is deployed.
However, the API changes introduced in this release are subject to change depending on the feedback we receive when Protocol 14 support is implemented in the Horizon SDKS.

The two main features of Protocol 14 are [CAP 23 Claimable Balances](https://github.com/stellar/stellar-protocol/blob/master/core/cap-0023.md) and [CAP 33 Sponsored Reserves](https://github.com/stellar/stellar-protocol/blob/master/core/cap-0033.md).
Claimable balances provide a mechanism for setting up a payment which can be claimed in the future. This allows you to make payments to accounts which are currently not able to accept them.
Sponsored Reserves allows an account to pay the reserves on behalf of another account.

In this release there is a new claimable balance resource which has a unique id, an asset (describing which asset can be claimed), an amount (the amount of the asset that can be claimed), and a list of claimants (an immutable list of accounts that could potentially claim the balance).
The `GET /claimable_balances/{id}` endpoint was added to Horizon's API to allow looking up a claimable balance by its id. See the sample response below:

```json
{
  "_links": {
    "self": {
      "href": "/claimable_balances/000000000102030000000000000000000000000000000000000000000000000000000000"
    }
  },
  "id": "000000000102030000000000000000000000000000000000000000000000000000000000",
  "asset": "native",
  "amount": "10.0000000",
  "sponsor": "GC3C4AKRBQLHOJ45U4XG35ESVWRDECWO5XLDGYADO6DPR3L7KIDVUMML",
  "last_modified_ledger": 123,
  "claimants": [
    {
      "destination": "GC3C4AKRBQLHOJ45U4XG35ESVWRDECWO5XLDGYADO6DPR3L7KIDVUMML",
      "predicate": {
        "unconditional": true
      }
    }
  ],
  "paging_token": "123-000000000102030000000000000000000000000000000000000000000000000000000000"
}
```

There is also a `GET /claimable_balances` endpoint which searches for claimable balances by asset, sponsor, or claimant destination.

To support [CAP 33 Sponsored Reserves](https://github.com/stellar/stellar-protocol/blob/master/core/cap-0033.md) we have added an optional `sponsor` attribute in the following Horizon resources: accounts, account signers, offers, trustlines, and claimable balances.
If the `sponsor` field is present it means that the account with id `sponsor` is paying for the reserves for the sponsored account / account signer / offer / trustline / claimable balance. We have also added an optional `sponsor` query parameter to the following endpoints:
* `GET /accounts`
* `GET /offers`
* `GET /claimable_balances`

If the `sponsor` query param is provided, Horizon will search for objects sponsored by the given account id.
=======
## Unreleased

* Dropped support for Go 1.13.
>>>>>>> ffa7e764

## v1.8.2

* Fixed a bug which prevented Horizon from accepting TLS connections.

## v1.8.1

* Fixed a bug in a code ingesting fee bump transactions.

## v1.8.0

### Changes

* Added new and changed existing metrics:
  * `horizon_build_info` - contains build information in labels (`version` - Horizon version, `goversion` - Go runtime version),
  * `horizon_ingest_enable` - equals `1` if ingestion system is running, `0` otherwise,
  * `horizon_ingest_state_invalid` - equals `1` if state is invalid, `0` otherwise,
  * `horizon_db_max_open_connections` - determines the maximum possible opened DB connections,
  * `horizon_db_wait_duration_seconds_total` - changed the values to be in seconds instead of nanoseconds.
* Fixed a data race when shutting down the HTTP server. ([#2958](https://github.com/stellar/go/pull/2958)).
* Fixed emitting incorrect errors related to OrderBook Stream when shutting down the app. ([#2964](https://github.com/stellar/go/pull/2964))

### Experimental

The previous implementation of Captive Stellar-Core streams meta stream using a filesystem pipe. This implies that both Horizon and Stellar-Core had to be deployed to the same server. One of the disadvantages of such requirement is a need for detailed per-process monitoring to be able to connect potential issues (like memory leaks) to the specific service.

To solve this it's now possible to start a [`captivecore`](https://github.com/stellar/go/tree/master/exp/services/captivecore) on another machine and configure Horizon to use it in ingestion. This requires two config options set:
* `ENABLE_CAPTIVE_CORE_INGESTION=true`,
* `REMOTE_CAPTIVE_CORE_URL` - pointing to `captivecore` server.

## v1.7.1

This patch release fixes a regression introduced in 1.7.0, breaking the
 `/offers` endpoint. Thus, we recommend upgrading as soon as possible.
 
### Changes
* Fix path parameter mismatch in `/offers` endpoint
  [#2927](https://github.com/stellar/go/pull/2927).

## v1.7.0

### DB schema migration (expected migration time: < 10 mins)
  * Add new multicolumn index to improve the `/trades`'s
    endpoint performance [#2869](https://github.com/stellar/go/pull/2869).
  * Add constraints on database columns which cannot hold
    negative values [#2827](https://github.com/stellar/go/pull/2827).

### Changes
* Update Go toolchain to 1.14.6 in order to fix [golang/go#34775](https://github.com/golang/go/issues/34775),
  which caused some database queries to be executed instead of rolled back.
* Fix panic on missing command line arguments [#2872](https://github.com/stellar/go/pull/2872)
* Fix race condition where submitting a transaction to Horizon can result in a bad sequence error even though Stellar Core accepted the transaction. [#2877](https://github.com/stellar/go/pull/2877)
* Add new DB metrics ([#2844](https://github.com/stellar/go/pull/2844)):
  * `db_in_use_connections` - number of opened DB connections in use (not idle),
  * `db_wait_count` - number of connections waited for,
  * `db_wait_duration` - total time blocked waiting for a new connection.

## v1.6.0

* Add `--parallel-workers` and `--parallel-job-size` to `horizon db reingest range`. `--parallel-workers` will parallelize reingestion using the supplied number of workers. ([#2724](https://github.com/stellar/go/pull/2724))
* Remove Stellar Core's database dependency for non-ingesting instances of Horizon.  ([#2759](https://github.com/stellar/go/pull/2759))
  Horizon doesn't require access to a Stellar Core database if it is only serving HTTP request, this allows the separation of front-end and ingesting instances. 
  The following config parameters were removed:
  - `core-db-max-open-connections`
  - `core-db-max-idle-connections`
* HAL response population is implemented using Go `strings` package instead of `regexp`, improving its performance. ([#2806](https://github.com/stellar/go/pull/2806))
* Fix a bug in `POST /transactions` that could cause `tx_bad_seq` errors instead of processing a valid transaction. ([#2805](https://github.com/stellar/go/pull/2805))
* The `--connection-timeout` param is ignored in `POST /transactions`. The requests sent to that endpoint will always timeout after 30 seconds. ([#2818](https://github.com/stellar/go/pull/2818))

### Experimental

* Add experimental support for live ingestion using a Stellar Core subprocess instead of a persistent Stellar Core database.

  Stellar-core now contains an experimental feature which allows replaying ledger's metadata in-memory. This feature starts paving the way to remove the dependency between Stellar Core's database and Horizon. Requires [Stellar Core v13.2.0](https://github.com/stellar/stellar-core/releases/tag/v13.2.0).

  To try out this new experimental feature, you need to specify the following parameters when starting ingesting Horizon instance:

  - `--enable-captive-core-ingestion` or `ENABLE_CAPTIVE_CORE_INGESTION=true`.
  - `--stellar-core-binary-path` or `STELLAR_CORE_BINARY_PATH`.

## v1.5.0

### Changes

* Remove `--ingest-failed-transactions` flag. From now on Horizon will always ingest failed transactions. WARNING: If your application is using Horizon DB directly (not recommended!) remember that now it will also contain failed txs. ([#2702](https://github.com/stellar/go/pull/2702)).
* Add transaction set operation count to `history_ledger`([#2690](https://github.com/stellar/go/pull/2690)).
Extend ingestion to store the total number of operations in the transaction set and expose it in the ledger resource via `tx_set_operation_count`. This feature allows you to assess the used capacity of a transaction set.
* Fix `/metrics` end-point ([#2717](https://github.com/stellar/go/pull/2717)).
* Gracefully handle incorrect assets in the query parameters of GET `/offers` ([#2634](https://github.com/stellar/go/pull/2634)).
* Fix logging message in OrderBookStream ([#2699](https://github.com/stellar/go/pull/2699)).
* Fix data race in root endpoint ([#2745](https://github.com/stellar/go/pull/2745)).

### Experimental

* Add experimental support for database reingestion using a Stellar Core subprocess instead of a persistent Stellar Core database ([#2695](https://github.com/stellar/go/pull/2695)).

  [Stellar Core v12.3.0](https://github.com/stellar/stellar-core/releases/tag/v12.3.0) added an experimental feature which allows replaying ledger's metadata in-memory. This feature speeds up reingestion and starts paving the way to remove the dependency between Stellar Core's database and Horizon.

  For now, this is only supported while running `horizon db reingest`. To try out this new experimental feature, you need to specify the following parameters:

  - `--enable-captive-core-ingestion` or `ENABLE_CAPTIVE_CORE_INGESTION=true`.
  - `--stellar-core-binary-path` or `STELLAR_CORE_BINARY_PATH`.

### SDK Maintainers: action needed

- Add the new field `tx_set_operation_count` to the `ledger` resource ([#2690](https://github.com/stellar/go/pull/2690)). This field can be a `number` or `null`.

## v1.4.0

* Drop support for MuxedAccounts strkeys (spec'ed in [SEP23](https://github.com/stellar/stellar-protocol/blob/master/ecosystem/sep-0023.md)).
  SEP23 is still a draft and we don't want to encourage storing strkeys which may not be definite.
* Replace `SequenceProvider` implementation with one which queries the Horizon DB for sequence numbers instead of the Stellar Core DB.
* Use the Horizon DB instead of Horizon's in memory order book graph to query orderbook details for the /order_book endpoint.
* Remove JSON variant of `GET /metrics`, both in the server and client code. It's using Prometheus format by default now.
* Decreased a memory usage of initial state ingestion stage and state verifier ([#2618](https://github.com/stellar/go/pull/2618)).
* Remove `--exp-ingest-in-memory-only` Horizon flag. The in memory order book graph which powers the path finding endpoints is now updated using the Horizon DB instead of directly via ingestion ([#2630](https://github.com/stellar/go/pull/2630)).

## v1.3.0

### Breaking changes

* The type for the following attributes has been changed from `int64` to `string` ([#2555](https://github.com/stellar/go/pull/2555)):
  - Attribute `fee_charged` in [Transaction](https://www.stellar.org/developers/horizon/reference/resources/transaction.html) resource.
  - Attribute `max_fee` in [Transaction](https://www.stellar.org/developers/horizon/reference/resources/transaction.html) resource.

### Changes

* Add `last_modified_time` to account responses. `last_modified_time` is the closing time of the most recent ledger in which the account was modified ([#2528](https://github.com/stellar/go/pull/2528)).
* Balances in the Account resource are now sorted by asset code and asset issuer ([#2516](https://github.com/stellar/go/pull/2516)).
* Ingestion system has its dedicated DB connection pool ([#2560](https://github.com/stellar/go/pull/2560)).
* A new metric has been added to `/metrics` ([#2537](https://github.com/stellar/go/pull/2537) and [#2553](https://github.com/stellar/go/pull/2553)):
  - `ingest.local_latest_ledger`: a gauge with the local latest ledger,
  - `txsub.v0`: a meter counting `v0` transactions in `POST /transaction`,
  - `txsub.v1`: a meter counting `v1` transactions in `POST /transaction`,
  - `txsub.feebump`: a meter counting `feebump` transactions in `POST /transaction`.
* Fix a memory leak in the code responsible for streaming ([#2548](https://github.com/stellar/go/pull/2548), [#2575](https://github.com/stellar/go/pull/2575) and [#2576](https://github.com/stellar/go/pull/2576)).

## v1.2.2

* Fix bug which occurs when ingesting ledgers containing both fee bump and normal transactions.

## v1.2.1

### Database migration notes

This version removes two unused columns that could overflow in catchup complete deployments. If your Horizon database contains entire public network history, you should upgrade to this version as soon as possible and run `horizon db migrate up`.

### Changes

* Remove `id` columns from `history_operation_participants` and `history_transaction_participants` to prevent possible integer overflow [#2532](https://github.com/stellar/go/pull/2532).
## v1.2.0

### Scheduled Breaking Changes

* The type for the following attributes will be changed from `int64` to `string` in 1.3.0:
  - Attribute `fee_charged` in [Transaction](https://www.stellar.org/developers/horizon/reference/resources/transaction.html) resource.
  - Attribute `max_fee` in [Transaction](https://www.stellar.org/developers/horizon/reference/resources/transaction.html) resource.

The changes are required by [CAP-15](https://github.com/stellar/stellar-protocol/blob/master/core/cap-0015.md).

### Changes

* Added support for [CAP-27](https://github.com/stellar/stellar-protocol/blob/master/core/cap-0027.md) and [SEP-23](https://github.com/stellar/stellar-protocol/blob/master/ecosystem/sep-0023.md) [#2491](https://github.com/stellar/go/pull/2491).
* The XDR definition of a transaction memo is a string.
However, XDR strings are actually binary blobs with no enforced encoding.
It is possible to set the memo in a transaction envelope to a binary sequence which is not valid ASCII or unicode.
Previously, if you wanted to recover the original binary sequence for a transaction memo, you would have to decode the transaction's envelope.
In this release, we have added a `memo_bytes` field to the Horizon transaction response for transactions with `memo_type` equal `text`.
`memo_bytes` stores the base 64 encoding of the memo bytes set in the transaction envelope [#2485](https://github.com/stellar/go/pull/2485).

## v1.1.0

### **IMPORTANT**: Database migration

This version includes a significant database migration which changes the column types of `fee_charged` and `max_fee` in the `history_transactions` table from `integer` to `bigint`. This essential change paves the way for fee bump transactions ([CAP 15](https://github.com/stellar/stellar-protocol/blob/master/core/cap-0015.md)), a major improvement that will be released soon in Stellar Protocol 13.

This migration will run for a long time, especially if you have a Horizon database with full history. For reference, it took around 8 hours and 42 minutes to complete this migration on a AWS db.r4.8xlarge instance with full transaction history.

To execute the migration run `horizon db migrate up` using the Horizon v1.1.0 binary.

**Important Note**: Horizon should not be serving requests or ingesting while the migration is running. For service continuity, if you run a production Horizon deployment it is recommended that you perform the migration on a second instance and then switch over.

### Changes
* DB: Remove unnecessary duplicate indexes: `index_history_transactions_on_id`, `index_history_ledgers_on_id`, `exp_asset_stats_by_code`, and `asset_by_code` ([#2419](https://github.com/stellar/go/pull/2419)).
* DB: Remove asset_stats table which is no longer necessary ([#2419](https://github.com/stellar/go/pull/2419)).
* Validate transaction hash IDs as 64 lowercase hex chars. As such, wrongly-formatted parameters which used to cause 404 (`Not found`) errors will now cause 400 (`Bad request`) HTTP errors ([#2394](https://github.com/stellar/go/pull/2394)).
* Fix ask and bid price levels of `GET /order_book` when encountering non-canonical price values. The `limit` parameter is now respected and levels are coallesced properly. Also, `price_r` is now in canonical form ([#2400](https://github.com/stellar/go/pull/2400)).
* Added missing top-level HAL links to the `GET /` response ([#2407](https://github.com/stellar/go/pull/2407)).
* Full transaction details are now included in the `POST /transactions` response. If you submit a transaction and it succeeds, the response will match the `GET /transactions/{hash}` response ([#2406](https://github.com/stellar/go/pull/2406)).
* The following attributes are now included in the transaction resource:
    * `fee_account` (the account which paid the transaction fee)
    * `fee_bump_transaction` (only present in Protocol 13 fee bump transactions)
    * `inner_transaction` (only present in Protocol 13 fee bump transactions) ([#2406](https://github.com/stellar/go/pull/2406)).
* Add support for [CAP0018](https://github.com/stellar/stellar-protocol/blob/master/core/cap-0018.md): Fine-Grained Control of Authorization (Protocol 13) ([#2423](https://github.com/stellar/go/pull/2423)).
  - Add `is_authorized_to_maintain_liabilities` to `Balance`.
    <pre>
    "balances": [
      {
        "is_authorized": true,
        <b>"is_authorized_to_maintain_liabilities": true,</b>
        "balance": "27.1374422",
        "limit": "922337203685.4775807",
        "buying_liabilities": "0.0000000",
        "selling_liabilities": "0.0000000",
        "last_modified_ledger": 28893780,
        "asset_type": "credit_alphanum4",
        "asset_code": "USD",
        "asset_issuer": "GBSTRUSD7IRX73RQZBL3RQUH6KS3O4NYFY3QCALDLZD77XMZOPWAVTUK"
      },
      {
        "balance": "1.5000000",
        "buying_liabilities": "0.0000000",
        "selling_liabilities": "0.0000000",
        "asset_type": "native"
      }
    ]
    </pre>
  - Add `authorize_to_maintain_liabilities` to `AllowTrust` operation.
    <pre>
    {
      "id": "124042211741474817",
      "paging_token": "124042211741474817",
      "transaction_successful": true,
      "source_account": "GBSTRUSD7IRX73RQZBL3RQUH6KS3O4NYFY3QCALDLZD77XMZOPWAVTUK",
      "type": "allow_trust",
      "type_i": 7,
      "created_at": "2020-03-27T03:40:10Z",
      "transaction_hash": "a77d4ee5346d55fb8026cdcdad6e4b5e0c440c96b4627e3727f4ccfa6d199e94",
      "asset_type": "credit_alphanum4",
      "asset_code": "USD",
      "asset_issuer": "GBSTRUSD7IRX73RQZBL3RQUH6KS3O4NYFY3QCALDLZD77XMZOPWAVTUK",
      "trustee": "GBSTRUSD7IRX73RQZBL3RQUH6KS3O4NYFY3QCALDLZD77XMZOPWAVTUK",
      "trustor": "GA332TXN6BX2DYKGYB7FW5BWV2JLQKERNX4T7EUJT4MHWOW2TSGC2SPM",
      "authorize": true,
      <b>"authorize_to_maintain_liabilities": true,</b>
    }
    </pre>
  - Add effect `trustline_authorized_to_maintain_liabilities`.
    <pre>
    {
      "id": "0124042211741474817-0000000001",
      "paging_token": "124042211741474817-1",
      "account": "GBSTRUSD7IRX73RQZBL3RQUH6KS3O4NYFY3QCALDLZD77XMZOPWAVTUK",
      <b>"type": "trustline_authorized_to_maintain_liabilities",</b>
      <b>"type_i": 25,</b>
      "created_at": "2020-03-27T03:40:10Z",
      "trustor": "GA332TXN6BX2DYKGYB7FW5BWV2JLQKERNX4T7EUJT4MHWOW2TSGC2SPM",
      "asset_type": "credit_alphanum4",
      "asset_code": "USD"
    }
    </pre>
* It is no longer possible to use Redis as a mechanism for rate-limiting requests ([#2409](https://github.com/stellar/go/pull/2409)).

* Make `GET /trades` generate an empty response instead of a 404 when no
 trades are found.

## v1.0.1

### Fixed
* Fix `horizon db reap` bug which caused the command to exit without deleting any history table rows ([#2336](https://github.com/stellar/go/pull/2336)).
* The horizon reap system now also deletes rows from `history_trades`. Previously, the reap system only deleted rows from `history_operation_participants`, `history_operations`, `history_transaction_participants`, `history_transactions`, `history_ledgers`, and `history_effects` ([#2336](https://github.com/stellar/go/pull/2336)).
* Fix deadlock when running `horizon db reingest range` ([#2373](https://github.com/stellar/go/pull/2373)).
* Fix signer update effects ([#2375](https://github.com/stellar/go/pull/2375)).
* Fix incorrect error in log when shutting down the system while `verifyState` is running ([#2366](https://github.com/stellar/go/pull/2366)).
* Expose date header to CORS clients ([#2316](https://github.com/stellar/go/pull/2316)).
* Fix inconsistent ledger view in `/accounts/{id}` when streaming ([#2344](https://github.com/stellar/go/pull/2344)).

### Removed
* Dropped support for Go 1.12. ([#2346](https://github.com/stellar/go/pull/2346)).

## v1.0.0

### Before you upgrade

* If you were using the new ingestion in one of the previous versions of Horizon, you must first remove `ENABLE_EXPERIMENTAL_INGESTION` feature flag and restart all Horizon instances before deploying a new version.
* The init stage (state ingestion) for the public Stellar network requires around 1.5GB of RAM. This memory is released after the state ingestion. State ingestion is performed only once. Restarting the server will not trigger it unless Horizon has been upgraded to a newer version (with an updated ingestion pipeline). It's worth noting that the required memory will become smaller and smaller as more of the buckets in the history archive become [CAP-20](https://github.com/stellar/stellar-protocol/blob/master/core/cap-0020.md) compatible. Some endpoints are **not available** during state ingestion.
* The CPU footprint of the new ingestion is modest. We were able to successfully run ingestion on an [AWS `c5.xlarge`](https://aws.amazon.com/ec2/instance-types/c5/) instance. The init stage takes a few minutes on `c5.xlarge`. `c5.xlarge` is the equivalent of 4 vCPUs and 8GB of RAM. The definition of vCPU for the c5 large family in AWS is the following:
> The 2nd generation Intel Xeon Scalable Processors (Cascade Lake) or 1st generation Intel Xeon Platinum 8000 series (Skylake-SP) processor with a sustained all core Turbo frequency of up to 3.4GHz, and single core turbo frequency of up to 3.5 GHz.

* The state data requires an additional 6GB DB disk space for the public Stellar network (as of February 2020). The disk usage will increase when the number of Stellar ledger entries increases.
  * `accounts_signers` table: 2340 MB
  * `trust_lines` table: 2052 MB
  * `accounts` table: 1545 MB
  * `offers` table: 61 MB
  * `accounts_data` table: 15 MB
  * `exp_asset_stats` table: less than 1 MB
* A new environment variable (or command line flag) needs to be set so that Horizon can ingest state from the history archives:
   * `HISTORY_ARCHIVE_URLS="archive1,archive2,archive3"` (if you don't have your own pubnet history archive, you can use one of SDF's archives, for example `https://history.stellar.org/prd/core-live/core_live_001`)
* Horizon serves the endpoints `/paths` and `/order_book` from an in-memory graph, which is only available on ingesting instances. If some of the instances in your cluster are not configured to ingest, you can configure your proxy server to route those endpoints to the ingesting instances. This is beyond the scope of this document - consult the relevant documentation for your proxy server. A better solution for this will be released in the next Horizon version.

### New Ingestion System

The most substantial element of this release is a full rewrite of Horizon's ledger ingestion engine, which enables some key features:

* A set of important new endpoints (see below). Some of these were impossible under the previous ingestion architecture.
* An in-memory order book graph for rapid querying.
* The ability to run parallel ingestion over multiple Horizon hosts, improving service availability for production deployments.

The new engine resolves multiple issues that were present in the old system. For example:

* Horizon's coupling to Stellar-Core's database is dramatically reduced.
* Data inconsistency due to lag between endpoints is eliminated.
* Slow endpoints (path-finding for example) are now speedy.

Finally, the rearchitecting makes new reliability features possible. An example is the new internal state verifier, which guarantees consistency between the local Horizon state and the public history archives.

The [admin guide](https://github.com/stellar/go/blob/release-horizon-v0.25.0/services/horizon/internal/docs/admin.md) contains all the information needed to operate the new ingestion system.

### Added

- Add [/accounts](https://www.stellar.org/developers/horizon/reference/endpoints/accounts.html) endpoint, which allows filtering accounts that have a given signer or a trustline to an asset.
- Add [/offers](https://www.stellar.org/developers/horizon/reference/endpoints/offers.html) endpoint, which lists all offers on the network and allows filtering by seller account or by selling or buying asset.
- Add [/paths/strict-send](https://www.stellar.org/developers/horizon/reference/endpoints/path-finding-strict-send.html) endpoint, which enables discovery of optimal "strict send" paths between assets.
- Add [/paths/strict-receive](https://www.stellar.org/developers/horizon/reference/endpoints/path-finding-strict-receive.html) endpoint, which enables discovery of optimal "strict receive" paths between assets.
- Add the fields `max_fee` and `fee_charged` to [/fee_stats](https://www.stellar.org/developers/horizon/reference/endpoints/fee-stats.html).

### Breaking changes

### Changed

- Change multiple operation types to their canonical names for [operation resources](https://www.stellar.org/developers/horizon/reference/resources/operation.html) ([#2134](https://github.com/stellar/go/pull/2134)).
- Change the type of the following fields from `number` to `string`:

    - Attribute `offer_id` in [manage buy offer](https://www.stellar.org/developers/horizon/reference/resources/operation.html#manage-buy-offer) and [manage sell offer](https://www.stellar.org/developers/horizon/reference/resources/operation.html#manage-sell-offer) operations.
    - Attribute `offer_id` in `Trade` [effect](https://www.stellar.org/developers/horizon/reference/resources/effect.html#trading-effects).
    - Attribute `id` in [Offer](https://www.stellar.org/developers/horizon/reference/resources/offer.html) resource.
    - Attribute `timestamp` and `trade_count` in [Trade Aggregation](https://www.stellar.org/developers/horizon/reference/resources/trade_aggregation.html) resource.

    See [#1609](https://github.com/stellar/go/issues/1609), [#1909](https://github.com/stellar/go/pull/1909) and [#1912](https://github.com/stellar/go/issues/1912) for more details.

### Removed

- `/metrics` endpoint is no longer part of the public API. It is now served on `ADMIN_PORT/metrics`. `ADMIN_PORT` can be set using env variable or `--admin-port` CLI param.
- Remove the following fields from [/fee_stats](https://www.stellar.org/developers/horizon/reference/endpoints/fee-stats.html):

    - `min_accepted_fee`
    - `mode_accepted_fee`
    - `p10_accepted_fee`
    - `p20_accepted_fee`
    - `p30_accepted_fee`
    - `p40_accepted_fee`
    - `p50_accepted_fee`
    - `p60_accepted_fee`
    - `p70_accepted_fee`
    - `p80_accepted_fee`
    - `p90_accepted_fee`
    - `p95_accepted_fee`
    - `p99_accepted_fee`

- Remove `fee_paid` field from [Transaction resource](https://www.stellar.org/developers/horizon/reference/resources/transaction.html) (Use `fee_charged` and `max_fee` fields instead - see [#1372](https://github.com/stellar/go/issues/1372)).

## v0.24.1

* Add cache to improve performance of experimental ingestion system (#[2004](https://github.com/stellar/go/pull/2004)).
* Fix experimental ingestion bug where ledger changes were not applied in the correct order (#[2050](https://github.com/stellar/go/pull/2050)).
* Fix experimental ingestion bug where unique constraint errors are incurred when the ingestion system has to reingest state from history archive checkpoints (#[2055](https://github.com/stellar/go/pull/2055)).
* Fix experimental ingestion bug where a race condition during shutdown leads to a crash (#[2058](https://github.com/stellar/go/pull/2058)).

## v0.24.0

* Add `fee_charged` and `max_fee` objects to `/fee_stats` endpoint ([#1964](https://github.com/stellar/go/pull/1964)).
* Experimental ledger header ingestion processor ([#1949](https://github.com/stellar/go/pull/1949)).
* Improved performance of asset stats processor ([#1987](https://github.com/stellar/go/pull/1987)).
* Provide mechanism for retrying XDR stream errors ([#1899](https://github.com/stellar/go/pull/1899)).
* Emit error level log after 3 failed attempts to validate state ([#1918](https://github.com/stellar/go/pull/1918)).
* Fixed out of bounds error in ledger backend reader ([#1914](https://github.com/stellar/go/pull/1914)).
* Fixed out of bounds error in URL params handler ([#1973](https://github.com/stellar/go/pull/1973)).
* Rename `OperationFeeStats` to `FeeStats` ([#1952](https://github.com/stellar/go/pull/1952)).
* All DB queries are now cancelled when request is cancelled/timeout. ([#1950](https://github.com/stellar/go/pull/1950)).
* Fixed multiple issues connected to graceful shutdown of Horizon.

### Scheduled Breaking Changes

* All `*_accepted_fee` fields in `/fee_stats` endpoint are deprecated. Fields will be removed in Horizon 0.25.0.

Previously scheduled breaking changes reminders:

* The following operation type names have been deprecated: `path_payment`, `manage_offer` and `create_passive_offer`. The names will be changed to: `path_payment_strict_receive`, `manage_sell_offer` and `create_passive_sell_offer` in 0.25.0. This has been previously scheduled for 0.22.0 release.
* `fee_paid` field on Transaction resource has been deprecated and will be removed in 0.25.0 (previously scheduled for 0.22.0). Please use new fields added in 0.18.0: `max_fee` that defines the maximum fee the source account is willing to pay and `fee_charged` that defines the fee that was actually paid for a transaction. See [CAP-0005](https://github.com/stellar/stellar-protocol/blob/master/core/cap-0005.md) for more information.
* The type for the following attributes will be changed from `int64` to `string` in 0.25.0 (previously scheduled for 0.22.0):
  - Attribute `offer_id` in [manage buy offer](https://www.stellar.org/developers/horizon/reference/resources/operation.html#manage-buy-offer) and [manage sell offer](https://www.stellar.org/developers/horizon/reference/resources/operation.html#manage-sell-offer) operations.
  - Attribute `offer_id` in `Trade` effect.
  - Attribute `id` in [Offer](https://www.stellar.org/developers/horizon/reference/resources/offer.html) resource.
  - Attribute `timestamp` and `trade_count` in [Trade Aggregation](https://www.stellar.org/developers/horizon/reference/resources/trade_aggregation.html) resource.

Check [Beta Testing New Ingestion System](https://github.com/stellar/go/blob/master/services/horizon/internal/expingest/BETA_TESTING.md) if you want to test the new ingestion system.

## v0.23.1

* Add `ReadTimeout` to Horizon HTTP server configuration to fix potential DoS vector.

## v0.23.0

* New features in experimental ingestion (to enable: set `--enable-experimental-ingestion` CLI param or `ENABLE_EXPERIMENTAL_INGESTION=true` env variable):
  * All state-related endpoints (i.e. ledger entries) are now served from Horizon DB (except `/account/{account_id}`)

  * `/order_book` offers data is served from in-memory store ([#1761](https://github.com/stellar/go/pull/1761))

  * Add `Latest-Ledger` header with the sequence number of the most recent ledger processed by the experimental ingestion system. Endpoints built on the experimental ingestion system will always respond with data which is consistent with the ledger in `Latest-Ledger` ([#1830](https://github.com/stellar/go/pull/1830))

  * Add experimental support for filtering accounts who are trustees to an asset via `/accounts`. Example:\
  `/accounts?asset=COP:GC2GFGZ5CZCFCDJSQF3YYEAYBOS3ZREXJSPU7LUJ7JU3LP3BQNHY7YKS`\
  returns all accounts who have a trustline to the asset `COP` issued by account `GC2GFG...` ([#1835](https://github.com/stellar/go/pull/1835))

  * Experimental "Accounts For Signers" end-point now returns a full account resource ([#1876](https://github.com/stellar/go/issues/1875))
* Prevent "`multiple response.WriteHeader calls`" errors when streaming ([#1870](https://github.com/stellar/go/issues/1870))
* Fix an interpolation bug in `/fee_stats` ([#1857](https://github.com/stellar/go/pull/1857))
* Fix a bug in `/paths/strict-send` where occasionally bad paths were returned ([#1863](https://github.com/stellar/go/pull/1863))

## v0.22.2

* Fixes a bug in accounts for signer ingestion processor.

## v0.22.1

* Fixes a bug in path payment ingestion code.

## v0.22.0

* Adds support for Stellar Protocol v12.

### Scheduled Breaking Changes

* The following operation type names have been deprecated: `path_payment`, `manage_offer` and `create_passive_offer`. The names will be changed to: `path_payment_strict_receive`, `manage_sell_offer` and `create_passive_sell_offer` in 0.25.0. This has been previously scheduled for 0.22.0 release.
* `fee_paid` field on Transaction resource has been deprecated and will be removed in 0.23.0 (previously scheduled for 0.22.0). Please use new fields added in 0.18.0: `max_fee` that defines the maximum fee the source account is willing to pay and `fee_charged` that defines the fee that was actually paid for a transaction. See [CAP-0005](https://github.com/stellar/stellar-protocol/blob/master/core/cap-0005.md) for more information.
* The type for the following attributes will be changed from `int64` to `string` in 0.23.0 (previously scheduled for 0.22.0):
  - Attribute `offer_id` in [manage buy offer](https://www.stellar.org/developers/horizon/reference/resources/operation.html#manage-buy-offer) and [manage sell offer](https://www.stellar.org/developers/horizon/reference/resources/operation.html#manage-sell-offer) operations.
  - Attribute `offer_id` in `Trade` effect.
  - Attribute `id` in [Offer](https://www.stellar.org/developers/horizon/reference/resources/offer.html) resource.
  - Attribute `timestamp` and `trade_count` in [Trade Aggregation](https://www.stellar.org/developers/horizon/reference/resources/trade_aggregation.html) resource.

## v0.21.1

* Fixes a bug in initial schema migration file.

## v0.21.0

### Database migration notes

This version adds a new index on a table used by experimental ingestion system. If it has not been enabled, migration will be instant. If you migrate from a previous version with experimental ingestion system enabled database migration can take a couple minutes.

### Changes

* `/paths/strict-send` can now accept a `destination_account` parameter. If `destination_account` is provided then the endpoint will return all payment paths which terminate with an asset held by `destination_account`. Note that the endpoint will accept `destination_account` or `destination_assets` but not both. `destination_assets` is a comma separated list of assets encoded as `native` or `code:issuer`.
* `/paths/strict-receive` can now accept a `source_assets` parameter instead of `source_account` parameter. If `source_assets` is provided the endpoint will return all payment paths originating from an asset in `source_assets`. Note that the endpoint will accept `source_account` or `source_assets` but not both. `source_assets` is a comma separated list of assets encoded as `native` or `code:issuer`.
* Add experimental support for `/offers`. To enable it, set `--enable-experimental-ingestion` CLI param or `ENABLE_EXPERIMENTAL_INGESTION=true` env variable.
* When experimental ingestion is enabled a state verification routine is started every 64 ledgers to ensure a local state is the same as in history buckets. This can be disabled by setting `--ingest-disable-state-verification` CLI param or `INGEST-DISABLE-STATE-VERIFICATION` env variable.
* Add flag to apply pending migrations before running horizon. If there are pending migrations, previously you needed to run `horizon db migrate up` before running `horizon`. Those two steps can be combined into one with the `--apply-migrations` flag (`APPLY_MIGRATIONS` env variable).
* Improved the speed of state ingestion in experimental ingestion system.
* Fixed a bug in "Signers for Account" (experimental) transaction meta ingesting code.
* Fixed performance issue in Effects related endpoints.
* Fixed DoS vector in Go HTTP/2 implementation.
* Dropped support for Go 1.10, 1.11.

Check [Beta Testing New Ingestion System](https://github.com/stellar/go/blob/master/services/horizon/internal/expingest/BETA_TESTING.md) if you want to test new ingestion system.

## v0.20.1

* Add `--ingest-state-reader-temp-set` flag (`INGEST_STATE_READER_TEMP_SET` env variable) which defines the storage type used for temporary objects during state ingestion in the new ingestion system. The possible options are: `memory` (requires ~1.5GB RAM, fast) and `postgres` (stores data in temporary table in Postgres, less RAM but slower).

Check [Beta Testing New Ingestion System](https://github.com/stellar/go/blob/master/services/horizon/internal/expingest/BETA_TESTING.md) if you want to test new ingestion system.

## v0.20.0

If you want to use experimental ingestion skip this version and use v0.20.1 instead. v0.20.0 has a performance issue.

### Changes

* Experimental ingestion system is now run concurrently on all Horizon servers (with feature flag set - see below). This improves ingestion availability.
* Add experimental path finding endpoints which use an in memory order book for improved performance. To enable the endpoints set `--enable-experimental-ingestion` CLI param or `ENABLE_EXPERIMENTAL_INGESTION=true` env variable. Note that the `enable-experimental-ingestion` flag enables both the new path finding endpoints and the accounts for signer endpoint. There are two path finding endpoints. `/paths/strict-send` returns payment paths where both the source and destination assets are fixed. This endpoint is able to answer questions like: "Get me the most EUR possible for my 10 USD." `/paths/strict-receive` is the other endpoint which is an alias to the existing `/paths` endpoint.
* `--enable-accounts-for-signer` CLI param or `ENABLE_ACCOUNTS_FOR_SIGNER=true` env variable are merged with `--enable-experimental-ingestion` CLI param or `ENABLE_EXPERIMENTAL_INGESTION=true` env variable.
* Add experimental get offers by id endpoint`/offers/{id}` which uses the new ingestion system to fill up the offers table. To enable it, set `--enable-experimental-ingestion` CLI param or `ENABLE_EXPERIMENTAL_INGESTION=true` env variable.

Check [Beta Testing New Ingestion System](https://github.com/stellar/go/blob/master/services/horizon/internal/expingest/BETA_TESTING.md) if you want to test new ingestion system.

### Scheduled Breaking Changes

* `fee_paid` field on Transaction resource has been deprecated and will be removed in 0.22.0. Please use new fields added in 0.18.0: `max_fee` that defines the maximum fee the source account is willing to pay and `fee_charged` that defines the fee that was actually paid for a transaction. See [CAP-0005](https://github.com/stellar/stellar-protocol/blob/master/core/cap-0005.md) for more information. This change has been previously scheduled for 0.19.0 release.
* The following operation type names have been deprecated: `manage_offer` and `create_passive_offer`. The names will be changed to: `manage_sell_offer` and `create_passive_offer` in 0.22.0. This has been previously scheduled for 0.19.0 release.
* The type for the following attributes will be changed from `int64` to `string` in 0.22.0:
  - Attribute `offer_id` in [manage buy offer](https://www.stellar.org/developers/horizon/reference/resources/operation.html#manage-buy-offer) and [manage sell offer](https://www.stellar.org/developers/horizon/reference/resources/operation.html#manage-sell-offer) operations.
  - Attribute `offer_id` in `Trade` effect.
  - Attribute `id` in [Offer](https://www.stellar.org/developers/horizon/reference/resources/offer.html) resource.
  - Attribute `timestamp` and `trade_count` in [Trade Aggregation](https://www.stellar.org/developers/horizon/reference/resources/trade_aggregation.html) resource.

If you are an SDK maintainer, update your code to prepare for this change.

## v0.19.0

* Add `join` parameter to operations and payments endpoints. Currently, the only valid value for the parameter is `transactions`. If `join=transactions` is included in a request then the response will include a `transaction` field for each operation in the response.
* Add experimental "Accounts For Signers" endpoint. To enable it set `--enable-accounts-for-signer` CLI param or `ENABLE_ACCOUNTS_FOR_SIGNER=true` env variable. Additionally new feature requires links to history archive: CLI: `--history-archive-urls="archive1,archive2,archive3"`, env variable: `HISTORY_ARCHIVE_URLS="archive1,archive2,archive3"`. This will expose `/accounts` endpoint. This requires around 4GB of RAM for initial state ingestion.

Check [Beta Testing New Ingestion System](https://github.com/stellar/go/blob/master/services/horizon/internal/expingest/BETA_TESTING.md) if you want to test new ingestion system.

## v0.18.1

* Fixed `/fee_stats` to correctly calculate ledger capacity in protocol v11.
* Fixed `horizon db clean` command to truncate all tables.

## v0.18.0

### Breaking changes

* Horizon requires Postgres 9.5+.
* Removed `paging_token` field from `/accounts/{id}` endpoint.
* Removed `/operation_fee_stats` endpoint. Please use `/fee_stats`.

### Deprecations

* `fee_paid` field on Transaction resource has been deprecated and will be removed in 0.19.0. Two new fields have been added: `max_fee` that defines the maximum fee the source account is willing to pay and `fee_charged` that defines the fee that was actually paid for a transaction. See [CAP-0005](https://github.com/stellar/stellar-protocol/blob/master/core/cap-0005.md) for more information.
* The following operation type names have been deprecated: `manage_offer` and `create_passive_offer`. The names will be changed to: `manage_sell_offer` and `create_passive_offer` in 0.19.0.

### Changes

* The following new config parameters were added. When old `max-db-connections` config parameter is set, it has a priority over the the new params. Run `horizon help` for more information.
  * `horizon-db-max-open-connections`,
  * `horizon-db-max-idle-connections`,
  * `core-db-max-open-connections`,
  * `core-db-max-idle-connections`.
* Fixed `fee_paid` value in Transaction resource (#1358).
* Fix "int64: value out of range" errors in trade aggregations (#1319).
* Improved `horizon db reingest range` command.

## v0.17.6 - 2019-04-29

* Fixed a bug in `/order_book` when sum of amounts at a single price level exceeds `int64_max` (#1037).
* Fixed a bug generating `ERROR` level log entries for bad requests (#1186).

## v0.17.5 - 2019-04-24

* Support for stellar-core [v11.0.0](https://github.com/stellar/stellar-core/releases/tag/v11.0.0).
* Display trustline authorization state in the balances list.
* Improved actions code.
* Improved `horizon db reingest` command handling code.
* Tracking app name and version that connects to Horizon (`X-App-Name`, `X-App-Version`).

## v0.17.4 - 2019-03-14

* Support for Stellar-Core 10.3.0 (new database schema v9).
* Fix a bug in `horizon db reingest` command (no log output).
* Multiple code improvements.

## v0.17.3 - 2019-03-01

* Fix a bug in `txsub` package that caused returning invalid status when resubmitting old transactions (#969).

## v0.17.2 - 2019-02-28

* Critical fix bug

## v0.17.1 - 2019-02-28

### Changes

* Fixes high severity error in ingestion system.
* Account detail endpoint (`/accounts/{id}`) includes `last_modified_ledger` field for account and for each non-native asset balance.

## v0.17.0 - 2019-02-26

### Upgrade notes

This release introduces ingestion of failed transactions. This feature is turned off by default. To turn it on set environment variable: `INGEST_FAILED_TRANSACTIONS=true` or CLI param: `--ingest-failed-transactions=true`. Please note that ingesting failed transactions can double DB space requirements (especially important for full history deployments).

### Database migration notes

Previous versions work fine with new schema so you can migrate (`horizon db migrate up` using new binary) database without stopping the Horizon process. To reingest ledgers run `horizon db reingest` using Horizon 0.17.0 binary. You can take advantage of the new `horizon db reingest range` for parallel reingestion.

### Deprecations

* `/operation_fee_stats` is deprecated in favour of `/fee_stats`. Will be removed in v0.18.0.

### Breaking changes

* Fields removed in this version:
  * Root > `protocol_version`, use `current_protocol_version` and `core_supported_protocol_version`.
  * Ledger > `transaction_count`, use `successful_transaction_count` and `failed_transaction_count`.
  * Signer > `public_key`, use `key`.
* This Horizon version no longer supports Core <10.0.0. Horizon can still ingest version <10 ledgers.
* Error event name during streaming changed to `error` to follow W3C specification.

### Changes

* Added ingestion of failed transactions (see Upgrade notes). Use `include_failed=true` GET parameter to display failed transactions and operations in collection endpoints.
* `/fee_stats` endpoint has been extended with fee percentiles and ledger capacity usage. Both are useful in transaction fee estimations.
* Fixed a bug causing slice bounds out of range at `/account/{id}/offers` endpoint during streaming.
* Added `horizon db reingest range X Y` that reingests ledgers between X and Y sequence number (closed intervals).
* Many code improvements.

## v0.16.0 - 2019-02-04

### Upgrade notes

* Ledger > Admins need to reingest old ledgers because we introduced `successful_transaction_count` and `failed_transaction_count`.

### Database migration notes

Previous versions work fine with Horizon 0.16.0 schema so you can migrate (`horizon db migrate up`) database without stopping the Horizon process. To reingest ledgers run `horizon db reingest` using Horizon 0.16.0 binary.

### Deprecations

* Root > `protocol_version` will be removed in v0.17.0. It is replaced by `current_protocol_version` and `core_supported_protocol_version`.
* Ledger > `transaction_count` will be removed in v0.17.0.
* Signer > `public_key` will be removed in v0.17.0.

### Changes

* Improved `horizon db migrate` script. It will now either success or show a detailed message regarding why it failed.
* Fixed effects ingestion of circular payments.
* Improved account query performances for payments and operations.
* Added `successful_transaction_count` and `failed_transaction_count` to `ledger` resource.
* Fixed the wrong protocol version displayed in `root` resource by adding `current_protocol_version` and `core_supported_protocol_version`.
* Improved streaming for single objects. It won't send an event back if the current event is the same as the last event sent.
* Fixed ingesting effects of empty trades. Empty trades will be ignored during ingestion.

## v0.15.4 - 2019-01-17

* Fixed multiple issues in transaction submission subsystem.
* Support for client fingerprint headers.
* Fixed parameter checking in `horizon db backfill` command.

## v0.15.3 - 2019-01-07

* Fixed a bug in Horizon DB reaping code.
* Fixed query checking code that generated `ERROR`-level log entries for invalid input.

## v0.15.2 - 2018-12-13

* Added `horizon db init-asset-stats` command to initialize `asset_stats` table. This command should be run once before starting ingestion if asset stats are enabled (`ENABLE_ASSET_STATS=true`).
* Fixed `asset_stats` table to support longer `home_domain`s.
* Fixed slow trades DB query.

## v0.15.1 - 2018-11-09

* Fixed memory leak in SSE stream code.

## v0.15.0 - 2018-11-06

DB migrations add a new fields and indexes on `history_trades` table. This is a very large table in `CATCHUP_COMPLETE` deployments so migration may take a long time (depending on your DB hardware). Please test the migrations execution time on the copy of your production DB first.

This release contains several bug fixes and improvements:

* New `/operation_fee_stats` endpoint includes fee stats for the last 5 ledgers.
* ["Trades"](https://www.stellar.org/developers/horizon/reference/endpoints/trades.html) endpoint can now be streamed.
* In ["Trade Aggregations"](https://www.stellar.org/developers/horizon/reference/endpoints/trade_aggregations.html) endpoint, `offset` parameter has been added.
* Path finding bugs have been fixed and the algorithm has been improved. Check [#719](https://github.com/stellar/go/pull/719) for more information.
* Connections (including streams) are closed after timeout defined using `--connection-timeout` CLI param or `CONNECTION_TIMEOUT` environment variable. If Horizon is behind a load balancer with idle timeout set, it is recommended to set this to a value equal a few seconds less than idle timeout so streams can be properly closed by Horizon.
* Streams have been improved to check for updates every `--sse-update-frequency` CLI param or `SSE_UPDATE_FREQUENCY` environment variable seconds. If a new ledger has been closed in this period, new events will be sent to a stream. Previously streams checked for new events every 1 second, even when there were no new ledgers.
* Rate limiting algorithm has been changed to [GCRA](https://brandur.org/rate-limiting#gcra).
* Rate limiting in streams has been changed to be more fair. Now 1 *credit* has to be *paid* every time there's a new ledger instead of per request.
* Rate limiting can be disabled completely by setting `--per-hour-rate-limit=0` CLI param or `PER_HOUR_RATE_LIMIT=0` environment variable.
* Account flags now display `auth_immutable` value.
* Logs can be sent to a file. Destination file can be set using an environment variable (`LOG_FILE={file}`) or CLI parameter (`--log-file={file}`).

### Breaking changes

* Assets stats are disabled by default. This can be changed using an environment variable (`ENABLE_ASSET_STATS=true`) or CLI parameter (`--enable-asset-stats=true`). Please note that it has a negative impact on a DB and ingestion time.
* In ["Offers for Account"](https://www.stellar.org/developers/horizon/reference/endpoints/offers-for-account.html), `last_modified_time` field  endpoint can be `null` when ledger data is not available (has not been ingested yet).
* ["Trades for Offer"](https://www.stellar.org/developers/horizon/reference/endpoints/trades-for-offer.html) endpoint will query for trades that match the given offer on either side of trades, rather than just the "sell" offer. Offer IDs are now [synthetic](https://www.stellar.org/developers/horizon/reference/resources/trade.html#synthetic-offer-ids). You have to reingest history to update offer IDs.

### Other bug fixes

* `horizon db backfill` command has been fixed.
* Fixed `remoteAddrIP` function to support IPv6.
* Fixed `route` field in the logs when the request is rate limited.

## v0.14.2 - 2018-09-27

### Bug fixes

* Fixed and improved `txsub` package (#695). This should resolve many issues connected to `Timeout` responses.
* Improve stream error reporting (#680).
* Checking `ingest.Cursor` errors in `Session` (#679).
* Added account ID validation in `/account/{id}` endpoints (#684).

## v0.14.1 - 2018-09-19

This release contains several bug fixes:

* Assets stats can cause high CPU usage on stellar-core DB. If this slows down the database it's now possible to turn off this feature by setting `DISABLE_ASSET_STATS` feature flag. This can be set as environment variable (`DISABLE_ASSET_STATS=true`) or CLI parameter (`--disable-asset-stats=true`).
* Sometimes `/accounts/{id}/offers` returns `500 Internal Server Error` response when ledger data is not available yet (for new ledgers) or no longer available (`CATCHUP_RECENT` deployments). It's possible to set `ALLOW_EMPTY_LEDGER_DATA_RESPONSES` feature flag as environment variable (`ALLOW_EMPTY_LEDGER_DATA_RESPONSES=true`) or CLI parameter (`--allow-empty-ledger-data-responses=true`). With the flag set to `true` "Offers for Account" endpoint will return `null` in `last_modified_time` field when ledger data is not available, instead of `500 Internal Server Error` error.

### Bug fixes

* Feature flag to disable asset stats (#668).
* Feature flag to allow null ledger data in responses (#672).
* Fix empty memo field in JSON when memo_type is text (#635).
* Improved logging: some bad requests no longer generate `ERROR` level log entries (#654).
* `/friendbot` endpoint is available only when `FriendbotURL` is set in the config.

## v0.14.0 - 2018-09-06

### Breaking changes

* Offer resource `last_modified` field removed (see Bug Fixes section).
* Trade aggregations endpoint accepts only specific time ranges now (1/5/15 minutes, 1 hour, 1 day, 1 week).
* Horizon sends `Cache-Control: no-cache, no-store, max-age=0` HTTP header for all responses.

### Deprecations

* Account > Signers collection `public_key` field is deprecated, replaced by `key`.

### Changes

* Protocol V10 features:
  * New `bump_sequence` operation (as in [CAP-0001](https://github.com/stellar/stellar-protocol/blob/master/core/cap-0001.md)).
    * New [`bump_sequence`](https://www.stellar.org/developers/horizon/reference/resources/operation.html#bump-sequence) operation.
    * New `sequence_bumped` effect.
    * Please check [CAP-0001](https://github.com/stellar/stellar-protocol/blob/master/core/cap-0001.md) for new error codes for transaction submission.
  * Offer liabilities (as in [CAP-0003](https://github.com/stellar/stellar-protocol/blob/master/core/cap-0003.md)):
    * `/accounts/{id}` resources contain new fields: `buying_liabilities` and `selling_liabilities` for each entry in `balances`.
    * Please check [CAP-0003](https://github.com/stellar/stellar-protocol/blob/master/core/cap-0003.md) for new error codes for transaction submission.
* Added `source_amount` field to `path_payment` operations.
* Added `account_credited` and `account_debited` effects for `path_payment` operations.
* Friendbot link in Root endpoint is empty if not set in configuration.
* Improved `ingest` package logging.
* Improved HTTP logging (`forwarded_ip`, `route` fields, `duration` is always in seconds).
* `LOGGLY_HOST` env variable has been replaced with `LOGGLY_TAG` and is adding a tag to every log event.
* Dropped support for Go 1.8.

### Bug fixes

* New fields in Offer resource: `last_modified_ledger` and `last_modified_time`, replace buggy `last_modified` (#478).
* Fixed pagination in Trades for account endpoint (#486).
* Fixed a synchronization issue in `ingest` package (#603).
* Fixed Order Book resource links in Root endpoint.
* Fixed streaming in Offers for Account endpoint.

## v0.13.3 - 2018-08-23

### Bug fixes

* Fixed large amounts rendering in `/assets`.

## v0.13.2 - 2018-08-13

### Bug fixes

* Fixed a bug in `amount` and `price` packages triggering long calculations.

## v0.13.1 - 2018-07-26

### Bug fixes

* Fixed a conversion bug when `timebounds.max_time` is set to `INT64_MAX`.

## v0.13.0 - 2018-06-06

### Breaking changes

- `amount` field in `/assets` is now a String (to support Stellar amounts larger than `int64`).

### Changes

- Effect resource contains a new `created_at` field.
- Horizon responses are compressed.
- Ingestion errors have been improved.
- `horizon rebase` command was improved.

### Bug fixes

- Horizon now returns `400 Bad Request` for negative `cursor` values.

**Upgrade notes**

DB migrations add a new indexes on `history_trades`. This is very large table so migration may take a long time (depending on your DB hardware). Please test the migrations execution time on the copy of your production DB first.

## v0.12.3 - 2017-03-20

### Bug fixes

- Fix a service stutter caused by excessive `info` commands being issued from the root endpoint.


## v0.12.2 - 2017-03-14

This release is a bug fix release for v0.12.1 and v0.12.2.  *Please see the upgrade notes below if you did not already migrate your db for v0.12.0*

### Changes

- Remove strict validation on the `resolution` parameter for trade aggregations endpoint.  We will add this feature back in to the next major release.


## v0.12.1 - 2017-03-13

This release is a bug fix release for v0.12.0.  *Please see the upgrade notes below if you did not already migrate your db for v0.12.0*

### Bug fixes

- Fixed an issue caused by un-migrated trade rows. (https://github.com/stellar/go/issues/357)
- Command line flags are now useable for subcommands of horizon.


## v0.12.0 - 2017-03-08

Big release this time for horizon:  We've made a number of breaking changes since v0.11.0 and have revised both our database schema as well as our data ingestion system.  We recommend that you take a backup of your horizon database prior to upgrading, just in case.

### Upgrade Notes

Since this release changes both the schema and the data ingestion system, we recommend the following upgrade path to minimize downtime:

1. Upgrade horizon binaries, but do not restart the service
2. Run `horizon db migrate up` to migrate the db schema
3. Run `horizon db reingest` in a background session to begin the data reingestion process
4. Restart horizon

### Added

- Operation and payment resources were changed to add `transaction_hash` and `created_at` properties.
- The ledger resource was changed to add a `header_xdr` property.  Existing horizon installations should re-ingest all ledgers to populate the history database tables with the data.  In future versions of horizon we will disallow null values in this column.  Going forward, this change reduces the coupling of horizon to stellar-core, ensuring that horizon can re-import history even when the data is no longer stored within stellar-core's database.
- All Assets endpoint (`/assets`) that returns a list of all the assets in the system along with some stats per asset. The filters allow you to narrow down to any specific asset of interest.
- Trade Aggregations endpoint (`/trade_aggregations`) allow for efficient gathering of historical trade data. This is done by dividing a given time range into segments and aggregate statistics, for a given asset pair (`base`, `counter`) over each of these segments.

### Bug fixes

- Ingestion performance and stability has been improved.
- Changes to an account's inflation destination no longer produce erroneous "signer_updated" effects. (https://github.com/stellar/horizon/issues/390)


### Changed

- BREAKING CHANGE: The `base_fee` property of the ledger resource has been renamed to `base_fee_in_stroops`
- BREAKING CHANGE: The `base_reserve` property of the ledger resource has been renamed to `base_reserve_in_stroops` and is now expressed in stroops (rather than lumens) and as a JSON number.
- BREAKING CHANGE: The "Orderbook Trades" (`/orderbook/trades`) endpoint has been removed and replaced by the "All Trades" (`/trades`) endpoint.
- BREAKING CHANGE: The Trade resource has been modified to generalize assets as (`base`, `counter`) pairs, rather than the previous (`sold`,`bought`) pairs.
- Full reingestion (i.e. running `horizon db reingest`) now runs in reverse chronological order.

### Removed

- BREAKING CHANGE: Friendbot has been extracted to an external microservice.


## [v0.11.0] - 2017-08-15

### Bug fixes

- The ingestion system can now properly import envelopes that contain signatures that are zero-length strings.
- BREAKING CHANGE: specifying a `limit` of `0` now triggers an error instead of interpreting the value to mean "use the default limit".
- Requests that ask for more records than the maximum page size now trigger a bad request error, instead of an internal server error.
- Upstream bug fixes to xdr decoding from `github.com/stellar/go`.

### Changed

- BREAKING CHANGE: The payments endpoint now includes `account_merge` operations in the response.
- "Finished Request" log lines now include additional fields: `streaming`, `path`, `ip`, and `host`.
- Responses now include a `Content-Disposition: inline` header.


## [v0.10.1] - 2017-03-29

### Fixed
- Ingestion was fixed to protect against text memos that contain null bytes.  While memos with null bytes are legal in stellar-core, PostgreSQL does not support such values in string columns.  Horizon now strips those null bytes to fix the issue.

## [v0.10.0] - 2017-03-20

This is a fix release for v0.9.0 and v0.9.1


### Added
- Added `horizon db clear` helper command to clear previously ingested history.

### Fixed

- Embedded sql files for the database schema have been fixed agsain to be compatible with postgres 9.5. The configuration setting `row_security` has been removed from the dumped files.

## [v0.9.1] - 2017-03-20

### Fixed

- Embedded sql files for the database schema have been fixed to be compatible with postgres 9.5. The configuration setting `idle_in_transaction_session_timeout` has been removed from the dumped files.

## [v0.9.0] - 2017-03-20

This release was retracted due to a bug discovered after release.

### Added
- Horizon now exposes the stellar network protocol in several places:  It shows the currently reported protocol version (as returned by the stellar-core `info` command) on the root endpoint, and it reports the protocol version of each ledger resource.
- Trade resources now include a `created_at` timestamp.

### Fixed

- BREAKING CHANGE: The reingestion process has been updated.  Prior versions of horizon would enter a failed state when a gap between the imported history and the stellar-core database formed or when a previously imported ledger was no longer found in the stellar-core database.  This usually occurs when running stellar-core with the `CATCHUP_RECENT` config option.  With these changed, horizon will automatically trim "abandonded" ledgers: ledgers that are older than the core elder ledger.


## [v0.8.0] - 2017-02-07

### Added

- account signer resources now contain a type specifying the type of the signer: `ed25519_public_key`, `sha256_hash`, and `preauth_tx` are the present values used for the respective signer types.

### Changed

- The `public_key` field on signer effects and an account's signer summary has been renamed to `key` to reflect that new signer types are not necessarily specifying a public key anymore.

### Deprecated

- The `public_key` field on account signers and signer effects are deprecated

## [v0.7.1] - 2017-01-12

### Bug fixes

- Trade resources now include "bought_amount" and "sold_amount" fields when being viewed through the "Orderbook Trades" endpoint.
- Fixes #322: orderbook summaries with over 20 bids now return the correct price levels, starting with the closest to the spread.

## [v0.7.0] - 2017-01-10

### Added

- The account resource now includes links to the account's trades and data values.

### Bug fixes

- Fixes paging_token attribute of account resource
- Fixes race conditions in friendbot
- Fixes #202: Add price and price_r to "manage_offer" operation resources
- Fixes #318: order books for the native currency now filters correctly.

## [v0.6.2] - 2016-08-18

### Bug fixes

- Fixes streaming (SSE) requests, which were broken in v0.6.0

## [v0.6.1] - 2016-07-26

### Bug fixes

- Fixed an issue where accounts were not being properly returned when the  history database had no record of the account.


## [v0.6.0] - 2016-07-20

This release contains the initial implementation of the "Abridged History System".  It allows a horizon system to be operated without complete knowledge of the ledger's history.  With this release, horizon will start ingesting data from the earliest point known to the connected stellar-core instance, rather than ledger 1 as it behaved previously.  See the admin guide section titled "Ingesting stellar-core data" for more details.

### Added

- *Elder* ledgers have been introduced:  An elder ledger is the oldest ledger known to a db.  For example, the `core_elder_ledger` attribute on the root endpoint refers to the oldest known ledger stored in the connected stellar-core database.
- Added the `history-retention-count` command line flag, used to specify the amount of historical data to keep in the history db.  This is expressed as a number of ledgers, for example a value of `362880` would retain roughly 6 weeks of data given an average of 10 seconds per ledger.
- Added the `history-stale-threshold` command line flag to enable stale history protection.  See the admin guide for more info.
- Horizon now reports the last ledger ingested to stellar-core using the `setcursor` command.
- Requests for data that precede the recorded window of history stored by horizon will receive a `410 Gone` http response to allow software to differentiate from other "not found" situations.
- The new `db reap` command will manually trigger the deletion of unretained historical data
- A background process on the server now deletes unretained historical once per hour.

### Changed

- BREAKING: When making a streaming request, a normal error response will be returned if an error occurs prior to sending the first event.  Additionally, the initial http response and streaming preamble will not be sent until the first event is available.
- BREAKING: `horizon_latest_ledger` has renamed to `history_latest_ledger`
- Horizon no longer needs to begin the ingestion of historical data from ledger sequence 1.
- Rows in the `history_accounts` table are no longer identified using the "Total Order ID" that other historical records  use, but are rather using a simple auto-incremented id.

### Removed

- The `/accounts` endpoint, which lets a consumer page through the entire set of accounts in the ledger, has been removed.  The change from complete to an abridged history in horizon makes the endpoint mostly useless, and after consulting with the community we have decided to remove the endpoint.

## [v0.5.1] - 2016-04-28

### Added

  - ManageData operation data is now rendered in the various operation end points.

### Bug fixes

- Transaction memos that contain utf-8 are now properly rendered in browsers by properly setting the charset of the http response.

## [v0.5.0] - 2016-04-22

### Added

- BREAKING: Horizon can now import data from stellar-core without the aid of the horizon-importer project.  This process is now known as "ingestion", and is enabled by either setting the `INGEST` environment variable to "true" or specifying "--ingest" on the launch arguments for the horizon process.  Only one process should be running in this mode for any given horizon database.
- Add `horizon db init`, used to install the latest bundled schema for the horizon database.
- Add `horizon db reingest` command, used to update outdated or corrupt horizon database information.  Admins may now use `horizon db reingest outdated` to migrate any old data when updated horizon.
- Added `network_passphrase` field to root resource.
- Added `fee_meta_xdr` field to transaction resource.

### Bug fixes
- Corrected casing on the "offers" link of an account resource.

## [v0.4.0] - 2016-02-19

### Added

- Add `horizon db migrate [up|down|redo]` commands, used for installing schema migrations.  This work is in service of porting the horizon-importer project directly to horizon.
- Add support for TLS: specify `--tls-cert` and `--tls-key` to enable.
- Add support for HTTP/2.  To enable, use TLS.

### Removed

- BREAKING CHANGE: Removed support for building on go versions lower than 1.6

## [v0.3.0] - 2016-01-29

### Changes

- Fixed incorrect `source_amount` attribute on pathfinding responses.
- BREAKING CHANGE: Sequence numbers are now encoded as strings in JSON responses.
- Fixed broken link in the successful response to a posted transaction

## [v0.2.0] - 2015-12-01
### Changes

- BREAKING CHANGE: the `address` field of a signer in the account resource has been renamed to `public_key`.
- BREAKING CHANGE: the `address` on the account resource has been renamed to `account_id`.

## [v0.1.1] - 2015-12-01

### Added
- Github releases are created from tagged travis builds automatically

[v0.11.0]: https://github.com/stellar/horizon/compare/v0.10.1...v0.11.0
[v0.10.1]: https://github.com/stellar/horizon/compare/v0.10.0...v0.10.1
[v0.10.0]: https://github.com/stellar/horizon/compare/v0.9.1...v0.10.0
[v0.9.1]: https://github.com/stellar/horizon/compare/v0.9.0...v0.9.1
[v0.9.0]: https://github.com/stellar/horizon/compare/v0.8.0...v0.9.0
[v0.8.0]: https://github.com/stellar/horizon/compare/v0.7.1...v0.8.0
[v0.7.1]: https://github.com/stellar/horizon/compare/v0.7.0...v0.7.1
[v0.7.0]: https://github.com/stellar/horizon/compare/v0.6.2...v0.7.0
[v0.6.2]: https://github.com/stellar/horizon/compare/v0.6.1...v0.6.2
[v0.6.1]: https://github.com/stellar/horizon/compare/v0.6.0...v0.6.1
[v0.6.0]: https://github.com/stellar/horizon/compare/v0.5.1...v0.6.0
[v0.5.1]: https://github.com/stellar/horizon/compare/v0.5.0...v0.5.1
[v0.5.0]: https://github.com/stellar/horizon/compare/v0.4.0...v0.5.0
[v0.4.0]: https://github.com/stellar/horizon/compare/v0.3.0...v0.4.0
[v0.3.0]: https://github.com/stellar/horizon/compare/v0.2.0...v0.3.0
[v0.2.0]: https://github.com/stellar/horizon/compare/v0.1.1...v0.2.0
[v0.1.1]: https://github.com/stellar/horizon/compare/v0.1.0...v0.1.1<|MERGE_RESOLUTION|>--- conflicted
+++ resolved
@@ -3,7 +3,10 @@
 All notable changes to this project will be documented in this
 file. This project adheres to [Semantic Versioning](http://semver.org/).x
 
-<<<<<<< HEAD
+## Unreleased
+
+* Dropped support for Go 1.13.
+
 ## v1.9.0-rc
 
 This is an experimental Horizon release which adds support for the upcoming Protocol 14 upgrade.
@@ -51,11 +54,6 @@
 * `GET /claimable_balances`
 
 If the `sponsor` query param is provided, Horizon will search for objects sponsored by the given account id.
-=======
-## Unreleased
-
-* Dropped support for Go 1.13.
->>>>>>> ffa7e764
 
 ## v1.8.2
 
